--- conflicted
+++ resolved
@@ -16,22 +16,6 @@
     String WEBREQUEST_TAG_HEADER = "X-dynaTrace";
 
     /**
-<<<<<<< HEAD
-     * Initializes the OpenKit.
-     * <p>
-     *     The initial settings are received in a background thread, allowing the OpenKit user to continue
-     *     without waiting for OpenKit to be initialized.
-     *
-     *     After calling this method {@link #waitForInitCompletion()} can be used to wait until OpenKit is
-     *     fully initialized.
-     * </p>
-     *
-     * Must be done before any other call to OpenKit, otherwise calls to OpenKit will do nothing.
-     */
-    void initialize();
-    /**
-=======
->>>>>>> cbcdd39d
      * Waits until OpenKit is fully initialized.
      *
      * <p>
