--- conflicted
+++ resolved
@@ -1,94 +1,86 @@
-/***************************************************
- * (c) 2016-2017 Dynatrace LLC
- *
- * @author: Christian Schwarzbauer
- */
-package com.dynatrace.openkit.core;
-
-import com.dynatrace.openkit.api.Device;
-import com.dynatrace.openkit.api.OpenKit;
-import com.dynatrace.openkit.api.Session;
-import com.dynatrace.openkit.core.configuration.AbstractConfiguration;
-import com.dynatrace.openkit.providers.*;
-
-/**
- * Actual implementation of the {@link OpenKit} interface.
- */
-public class OpenKitImpl implements OpenKit {
-
-	// BeaconSender reference
-	private final BeaconSender beaconSender;
-
-	// AbstractConfiguration reference
-	private AbstractConfiguration configuration;
-	private final ThreadIDProvider threadIDProvider;
-
-	// *** constructors ***
-
-	public OpenKitImpl(AbstractConfiguration config) {
-		this(config, new DefaultHTTPClientProvider(), new DefaultTimingProvider(), new DefaultThreadIDProvider());
-	}
-
-	protected OpenKitImpl(AbstractConfiguration config, HTTPClientProvider httpClientProvider, TimingProvider timingProvider, ThreadIDProvider threadIDProvider) {
-		configuration = config;
-		this.threadIDProvider = threadIDProvider;
-		beaconSender = new BeaconSender(configuration, httpClientProvider, timingProvider);
-	}
-
-	/**
-	 * Initialize this OpenKit instance.
-	 *
-	 * <p>
-	 *     This method starts the {@link BeaconSender} and is called directly after
-     *     the instance has been created in {@link com.dynatrace.openkit.OpenKitFactory}.
-	 * </p>
-	 */
-	public void initialize() {
-		beaconSender.initialize();
-	}
-
-	// *** OpenKit interface methods ***
-
-	@Override
-	public boolean waitForInitCompletion() {
-		return beaconSender.waitForInit();
-	}
-
-	@Override
-	public boolean waitForInitCompletion(long timeoutMillis) {
-		return beaconSender.waitForInit(timeoutMillis);
-	}
-
-	@Override
-	public boolean isInitialized() {
-		return beaconSender.isInitialized();
-	}
-
-	@Override
-	public Device getDevice() {
-		return configuration.getDevice();
-	}
-
-	@Override
-	public void setApplicationVersion(String applicationVersion) {
-		configuration.setApplicationVersion(applicationVersion);
-	}
-
-	@Override
-	public Session createSession(String clientIPAddress) {
-<<<<<<< HEAD
-		return new SessionImpl(configuration, clientIPAddress, beaconSender);
-=======
-		if (isInitialized() && configuration.isCapture()) {
-			return new SessionImpl(configuration, clientIPAddress, beaconSender, threadIDProvider);
-		} else {
-			return dummySessionInstance;
-		}
->>>>>>> d7c59129
-	}
-
-	@Override
-	public void shutdown() {
-		beaconSender.shutdown();
-	}
-}
+/***************************************************
+ * (c) 2016-2017 Dynatrace LLC
+ *
+ * @author: Christian Schwarzbauer
+ */
+package com.dynatrace.openkit.core;
+
+import com.dynatrace.openkit.api.Device;
+import com.dynatrace.openkit.api.OpenKit;
+import com.dynatrace.openkit.api.Session;
+import com.dynatrace.openkit.core.configuration.AbstractConfiguration;
+import com.dynatrace.openkit.providers.*;
+
+/**
+ * Actual implementation of the {@link OpenKit} interface.
+ */
+public class OpenKitImpl implements OpenKit {
+
+	// BeaconSender reference
+	private final BeaconSender beaconSender;
+
+	// AbstractConfiguration reference
+	private AbstractConfiguration configuration;
+	private final ThreadIDProvider threadIDProvider;
+
+	// *** constructors ***
+
+	public OpenKitImpl(AbstractConfiguration config) {
+		this(config, new DefaultHTTPClientProvider(), new DefaultTimingProvider(), new DefaultThreadIDProvider());
+	}
+
+	protected OpenKitImpl(AbstractConfiguration config, HTTPClientProvider httpClientProvider, TimingProvider timingProvider, ThreadIDProvider threadIDProvider) {
+		configuration = config;
+		this.threadIDProvider = threadIDProvider;
+		beaconSender = new BeaconSender(configuration, httpClientProvider, timingProvider);
+	}
+
+	/**
+	 * Initialize this OpenKit instance.
+	 *
+	 * <p>
+	 *     This method starts the {@link BeaconSender} and is called directly after
+     *     the instance has been created in {@link com.dynatrace.openkit.OpenKitFactory}.
+	 * </p>
+	 */
+	public void initialize() {
+		beaconSender.initialize();
+	}
+
+	// *** OpenKit interface methods ***
+
+	@Override
+	public boolean waitForInitCompletion() {
+		return beaconSender.waitForInit();
+	}
+
+	@Override
+	public boolean waitForInitCompletion(long timeoutMillis) {
+		return beaconSender.waitForInit(timeoutMillis);
+	}
+
+	@Override
+	public boolean isInitialized() {
+		return beaconSender.isInitialized();
+	}
+
+	@Override
+	public Device getDevice() {
+		return configuration.getDevice();
+	}
+
+	@Override
+	public void setApplicationVersion(String applicationVersion) {
+		configuration.setApplicationVersion(applicationVersion);
+	}
+
+	@Override
+	public Session createSession(String clientIPAddress) {
+		return new SessionImpl(configuration, clientIPAddress, beaconSender, threadIDProvider);
+	}
+
+	@Override
+	public void shutdown() {
+		beaconSender.shutdown();
+	}
+}