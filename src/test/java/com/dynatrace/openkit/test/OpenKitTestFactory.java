--- conflicted
+++ resolved
@@ -5,13 +5,10 @@
  */
 package com.dynatrace.openkit.test;
 
-<<<<<<< HEAD
 import com.dynatrace.openkit.core.util.DefaultLogger;
-=======
 import com.dynatrace.openkit.core.Device;
 import com.dynatrace.openkit.core.configuration.Configuration;
 import com.dynatrace.openkit.core.configuration.OpenKitType;
->>>>>>> 463cab15
 import com.dynatrace.openkit.test.providers.TestSessionIDProvider;
 import com.dynatrace.openkit.protocol.ssl.SSLStrictTrustManager;
 
@@ -26,11 +23,7 @@
 	public static OpenKitTestImpl createAppMonLocalInstance(String applicationName, String endpointURL, TestConfiguration testConfiguration)
         throws InterruptedException {
 
-<<<<<<< HEAD
-		OpenKitTestImpl openKitTestImpl = new OpenKitTestImpl(new DefaultLogger(true), new AppMonConfiguration(applicationName, testConfiguration.getDeviceID(), endpointURL, new SSLStrictTrustManager(), new TestSessionIDProvider()), false);
-=======
-		OpenKitTestImpl openKitTestImpl = new OpenKitTestImpl(getAppMonConfig(applicationName, endpointURL, testConfiguration), false);
->>>>>>> 463cab15
+		OpenKitTestImpl openKitTestImpl = new OpenKitTestImpl(new DefaultLogger(true), getAppMonConfig(applicationName, endpointURL, testConfiguration), false);
 		applyTestConfiguration(openKitTestImpl, testConfiguration);
 		openKitTestImpl.initialize();
 		return openKitTestImpl;
@@ -38,22 +31,14 @@
 
 	public static OpenKitTestImpl createAppMonRemoteInstance(String applicationName, long deviceID, String endpointURL)
         throws InterruptedException {
-<<<<<<< HEAD
-		OpenKitTestImpl openKitTestImpl = new OpenKitTestImpl(new DefaultLogger(true), new AppMonConfiguration(applicationName, deviceID, endpointURL, new SSLStrictTrustManager(), new TestSessionIDProvider()), true);
-=======
-		OpenKitTestImpl openKitTestImpl = new OpenKitTestImpl(getAppMonConfig(applicationName, endpointURL, deviceID), true);
->>>>>>> 463cab15
+		OpenKitTestImpl openKitTestImpl = new OpenKitTestImpl(new DefaultLogger(true), getAppMonConfig(applicationName, endpointURL, deviceID), true);
 		openKitTestImpl.initialize();
 		return openKitTestImpl;
 	}
 
 	public static OpenKitTestImpl createDynatraceLocalInstance(String applicationName, String applicationID, String endpointURL, TestConfiguration testConfiguration)
         throws InterruptedException {
-<<<<<<< HEAD
-		OpenKitTestImpl openKitTestImpl = new OpenKitTestImpl(new DefaultLogger(true), new DynatraceConfiguration(applicationName, applicationID, testConfiguration.getDeviceID(), endpointURL, new SSLStrictTrustManager(), new TestSessionIDProvider()), false);
-=======
-		OpenKitTestImpl openKitTestImpl = new OpenKitTestImpl(getDynatraceConfig(applicationName, applicationID, endpointURL, testConfiguration.getDeviceID()),false);
->>>>>>> 463cab15
+		OpenKitTestImpl openKitTestImpl = new OpenKitTestImpl(new DefaultLogger(true), getDynatraceConfig(applicationName, applicationID, endpointURL, testConfiguration.getDeviceID()),false);
 		applyTestConfiguration(openKitTestImpl, testConfiguration);
 		openKitTestImpl.initialize();
 		return openKitTestImpl;
@@ -61,11 +46,7 @@
 
 	public static OpenKitTestImpl createDynatraceRemoteInstance(String applicationName, String applicationID, long deviceID, String endpointURL)
         throws InterruptedException {
-<<<<<<< HEAD
-		OpenKitTestImpl openKitTestImpl = new OpenKitTestImpl(new DefaultLogger(true), new DynatraceConfiguration(applicationName, applicationID, deviceID, endpointURL, new SSLStrictTrustManager(), new TestSessionIDProvider()), true);
-=======
-		OpenKitTestImpl openKitTestImpl = new OpenKitTestImpl(getDynatraceConfig(applicationName, applicationID, endpointURL, deviceID), true);
->>>>>>> 463cab15
+		OpenKitTestImpl openKitTestImpl = new OpenKitTestImpl(new DefaultLogger(true), getDynatraceConfig(applicationName, applicationID, endpointURL, deviceID), true);
 		openKitTestImpl.initialize();
 		return openKitTestImpl;
 	}
@@ -89,7 +70,6 @@
 			applicationName,
 			testConfiguration.getDeviceID(),
 			endpointURL,
-			true,
 			new TestSessionIDProvider(),
 			new SSLStrictTrustManager(),
 			testConfiguration.getDevice(),
@@ -103,7 +83,6 @@
 			applicationName,
 			deviceID,
 			endpointURL,
-			true,
 			new TestSessionIDProvider(),
 			new SSLStrictTrustManager(),
 			new Device("", "", ""),
@@ -117,7 +96,6 @@
 			applicationID,
 			deviceID,
 			endpointURL,
-			true,
 			new TestSessionIDProvider(),
 			new SSLStrictTrustManager(),
 			new Device("", "", ""),
