--- conflicted
+++ resolved
@@ -1,546 +1,542 @@
-/**
- * Copyright 2018 Dynatrace LLC
- *
- * Licensed under the Apache License, Version 2.0 (the "License");
- * you may not use this file except in compliance with the License.
- * You may obtain a copy of the License at
- *
- *     http://www.apache.org/licenses/LICENSE-2.0
- *
- * Unless required by applicable law or agreed to in writing, software
- * distributed under the License is distributed on an "AS IS" BASIS,
- * WITHOUT WARRANTIES OR CONDITIONS OF ANY KIND, either express or implied.
- * See the License for the specific language governing permissions and
- * limitations under the License.
- */
-
-package com.dynatrace.openkit.core;
-
-import com.dynatrace.openkit.CrashReportingLevel;
-import com.dynatrace.openkit.DataCollectionLevel;
-import com.dynatrace.openkit.api.Logger;
-import com.dynatrace.openkit.api.RootAction;
-import com.dynatrace.openkit.core.caching.BeaconCacheImpl;
-import com.dynatrace.openkit.core.configuration.*;
-import com.dynatrace.openkit.protocol.Beacon;
-import com.dynatrace.openkit.protocol.HTTPClient;
-import com.dynatrace.openkit.protocol.StatusResponse;
-import com.dynatrace.openkit.providers.HTTPClientProvider;
-import com.dynatrace.openkit.providers.ThreadIDProvider;
-import com.dynatrace.openkit.providers.TimingProvider;
-import org.junit.Before;
-import org.junit.Test;
-
-import java.io.Closeable;
-import java.io.IOException;
-
-import static org.hamcrest.Matchers.*;
-import static org.junit.Assert.assertThat;
-import static org.mockito.Matchers.any;
-import static org.mockito.Matchers.anyString;
-import static org.mockito.Matchers.isA;
-import static org.mockito.Mockito.*;
-
-/**
- * Tests the session implementation having some knowledge of the internals of beacon and beacon cache.
- */
-public class SessionImplTest {
-
-    private static final String APP_ID = "appID";
-    private static final String APP_NAME = "appName";
-
-    private Logger logger;
-    private Beacon beacon;
-    private BeaconSender beaconSender;
-
-    @Before
-    public void setUp() {
-        logger = mock(Logger.class);
-        when(logger.isInfoEnabled()).thenReturn(true);
-        when(logger.isDebugEnabled()).thenReturn(true);
-        beaconSender = mock(BeaconSender.class);
-        final BeaconCacheImpl beaconCache = new BeaconCacheImpl(logger);
-        final Configuration configuration = mock(Configuration.class);
-        when(configuration.getApplicationID()).thenReturn(APP_ID);
-        when(configuration.getApplicationName()).thenReturn(APP_NAME);
-        when(configuration.getDevice()).thenReturn(new Device("", "", ""));
-        when(configuration.isCapture()).thenReturn(true);
-        when(configuration.getMaxBeaconSize()).thenReturn(30 * 1024); // 30kB=default size
-<<<<<<< HEAD
-        BeaconConfiguration mockBeaconConfiguration = mock(BeaconConfiguration.class);
-        when(mockBeaconConfiguration.getMultiplicity()).thenReturn(1);
-        when(mockBeaconConfiguration.getDataCollectionLevel()).thenReturn(DataCollectionLevel.USER_BEHAVIOR);
-        when(mockBeaconConfiguration.getCrashReportingLevel()).thenReturn(CrashReportingLevel.OPT_IN_CRASHES);
-        when(mockBeaconConfiguration.isCapturingAllowed()).thenReturn(true);
-        when(configuration.getBeaconConfiguration()).thenReturn(mockBeaconConfiguration);
-=======
-        BeaconConfiguration beaconConfiguration = new BeaconConfiguration(1, DataCollectionLevel.USER_BEHAVIOR, CrashReportingLevel.OPT_IN_CRASHES);
-        when(configuration.getBeaconConfiguration()).thenReturn(beaconConfiguration);
->>>>>>> 3aa26364
-        final String clientIPAddress = "127.0.0.1";
-        final ThreadIDProvider threadIDProvider = mock(ThreadIDProvider.class);
-        final TimingProvider timingProvider = mock(TimingProvider.class);
-        when(timingProvider.provideTimestampInMilliseconds()).thenReturn(System.currentTimeMillis());
-        beacon = new Beacon(logger, beaconCache, configuration, clientIPAddress, threadIDProvider, timingProvider);
-    }
-
-    @Test
-    public void constructor() {
-        // test the constructor call
-        final SessionImpl session = new SessionImpl(logger, beaconSender, beacon);
-
-        // verify default values
-        assertThat(session, notNullValue());
-        assertThat(session.getEndTime(), is(-1L));
-        assertThat(session.isEmpty(), is(true));
-    }
-
-    @Test
-    public void enterActionWithNullActionName() {
-        // create test environment
-        final SessionImpl session = new SessionImpl(logger, beaconSender, beacon);
-
-        // add/enter "null-action"
-        final RootAction rootAction = session.enterAction(null);
-
-        // we definitely got a NullRootAction instance
-        assertThat(rootAction, is(instanceOf(NullRootAction.class)));
-
-        // ensure that some log message has been written
-        verify(logger, times(1)).warning("SessionImpl [sn=0] enterAction: actionName must not be null or empty");
-    }
-
-    @Test
-    public void enterActionWithEmptyActionName() {
-        // create test environment
-        final SessionImpl session = new SessionImpl(logger, beaconSender, beacon);
-
-        // add/enter "null-action"
-        final RootAction rootAction = session.enterAction("");
-
-        // we definitely got a NullRootAction instance
-        assertThat(rootAction, is(instanceOf(NullRootAction.class)));
-
-        // ensure that some log message has been written
-        verify(logger, times(1)).warning("SessionImpl [sn=0] enterAction: actionName must not be null or empty");
-    }
-
-    @Test
-    public void enterNotClosedAction() {
-        // create test environment
-        final SessionImpl session = new SessionImpl(logger, beaconSender, beacon);
-
-        // add/enter one action
-        final RootAction rootAction = session.enterAction("Some action");
-        assertThat(rootAction, notNullValue());
-
-        // verify that (because the actions is still active) it is not in the beacon cache (thus the cache is empty)
-        assertThat(session.isEmpty(), is(true));
-    }
-
-    @Test
-    public void enterSingleAction() {
-        // create test environment
-        final SessionImpl session = new SessionImpl(logger, beaconSender, beacon);
-
-        // add/enter one action
-        final RootAction rootAction = session.enterAction("Some action");
-        rootAction.leaveAction();
-
-        // verify that the action is closed, thus moved to the beacon cache (thus the cache is no longer empty)
-        assertThat(session.isEmpty(), is(false));
-    }
-
-    @Test
-    public void enterMultipleActions() {
-        // create test environment
-        final SessionImpl session = new SessionImpl(logger, beaconSender, beacon);
-
-        // add/enter two actions
-        final RootAction rootAction1 = session.enterAction("Some action 1");
-        rootAction1.leaveAction();
-        final RootAction rootAction2 = session.enterAction("Some action 2");
-        rootAction2.leaveAction();
-
-        // verify that the actions are closed, thus moved to the beacon cache (thus the cache is no longer empty)
-        assertThat(session.isEmpty(), is(false));
-    }
-
-    @Test
-    public void enterSameAction() {
-        // create test environment
-        final SessionImpl session = new SessionImpl(logger, beaconSender, beacon);
-
-        // add/enter two actions
-        final RootAction rootAction1 = session.enterAction("Some action");
-        rootAction1.leaveAction();
-        final RootAction rootAction2 = session.enterAction("Some action");
-        rootAction2.leaveAction();
-
-        // verify that the actions are closed, thus moved to the beacon cache (thus the cache is no longer empty)
-        assertThat(session.isEmpty(), is(false));
-        // verify that multiple actions with same name are possible
-        assertThat(rootAction1, not(rootAction2));
-    }
-
-    @Test
-    public void identifyUserWithNullTagDoesNothing() {
-        // create test environment
-        final Beacon beacon = mock(Beacon.class);
-        final SessionImpl session = new SessionImpl(logger, beaconSender, beacon);
-
-        // identify a "null-user" must be possible
-        session.identifyUser(null);
-
-        // verify the correct methods being called
-        verify(logger, times(1)).warning("SessionImpl [sn=0] identifyUser: userTag must not be null or empty");
-        verify(beacon, times(1)).getSessionNumber();
-        verifyZeroInteractions(beacon);
-        verify(beacon, times(0)).identifyUser(anyString());
-    }
-
-    @Test
-    public void identifyUserWithEmptyTagDoesNothing() {
-        // create test environment
-        final Beacon beacon = mock(Beacon.class);
-        final SessionImpl session = new SessionImpl(logger, beaconSender, beacon);
-
-        // identify a "null-user" must be possible
-        session.identifyUser("");
-
-        // verify the correct methods being called
-        verify(logger, times(1)).warning("SessionImpl [sn=0] identifyUser: userTag must not be null or empty");
-        verify(beacon, times(1)).getSessionNumber();
-        verifyZeroInteractions(beacon);
-        verify(beacon, times(0)).identifyUser(anyString());
-    }
-
-    @Test
-    public void identifySingleUser() {
-        // create test environment
-        final Beacon beacon = mock(Beacon.class);
-        final SessionImpl session = new SessionImpl(logger, beaconSender, beacon);
-
-        // identify a single user
-        final String userTag = "Some user";
-        session.identifyUser(userTag);
-
-        // verify the correct methods being called
-        verify(beaconSender, times(1)).startSession(session);
-        verify(beacon, times(1)).identifyUser(userTag);
-    }
-
-    @Test
-    public void identifyMultipleUsers() {
-        // create test environment
-        final Beacon beacon = mock(Beacon.class);
-        final SessionImpl session = new SessionImpl(logger, beaconSender, beacon);
-
-        // identify multiple users
-        final String userTag1 = "Some user";
-        final String userTag2 = "Some other user";
-        final String userTag3 = "Yet another user";
-        session.identifyUser(userTag1);
-        session.identifyUser(userTag2);
-        session.identifyUser(userTag3);
-
-        // verify the correct methods being called
-        verify(beaconSender, times(1)).startSession(session);
-        verify(beacon, times(1)).identifyUser(userTag1);
-        verify(beacon, times(1)).identifyUser(userTag2);
-        verify(beacon, times(1)).identifyUser(userTag3);
-    }
-
-    @Test
-    public void identifySameUser() {
-        // create test environment
-        final Beacon beacon = mock(Beacon.class);
-        final SessionImpl session = new SessionImpl(logger, beaconSender, beacon);
-
-        // identify the same user twice
-        final String userTag = "Some user";
-        session.identifyUser(userTag);
-        session.identifyUser(userTag);
-
-        // verify the correct methods being called
-        verify(beaconSender, times(1)).startSession(session);
-        verify(beacon, times(2)).identifyUser(userTag);
-    }
-
-    @Test
-    public void reportingCrashWithNullErrorNameDoesNotReportAnything() {
-        // create test environment
-        final Beacon beacon = mock(Beacon.class);
-        final SessionImpl session = new SessionImpl(logger, beaconSender, beacon);
-
-        // report a crash, passing null values
-        session.reportCrash(null, "some reason", "some stack trace");
-
-        // verify the correct methods being called
-        verify(logger, times(1)).warning("SessionImpl [sn=0] reportCrash: errorName must not be null or empty");
-        verify(beacon, times(1)).getSessionNumber();
-        verifyZeroInteractions(beacon, beacon);
-    }
-
-    @Test
-    public void reportingCrashWithEmptyErrorNameDoesNotReportAnything() {
-        // create test environment
-        final Beacon beacon = mock(Beacon.class);
-        final SessionImpl session = new SessionImpl(logger, beaconSender, beacon);
-
-        // report a crash, passing null values
-        session.reportCrash("", "some reason", "some stack trace");
-
-        // verify the correct methods being called
-        verify(logger, times(1)).warning("SessionImpl [sn=0] reportCrash: errorName must not be null or empty");
-        verify(beacon, times(1)).getSessionNumber();
-        verifyZeroInteractions(beacon, beacon);
-    }
-
-    @Test
-    public void reportingCrashWithNullReasonAndStacktraceWorks() {
-        // create test environment
-        final Beacon beacon = mock(Beacon.class);
-        when(beacon.getSessionNumber()).thenReturn(17);
-        final SessionImpl session = new SessionImpl(logger, beaconSender, beacon);
-
-        // report a crash, passing null values
-        session.reportCrash("errorName", null, null);
-
-        // verify the correct methods being called
-        verify(beaconSender, times(1)).startSession(session);
-        verify(beacon, times(1)).reportCrash("errorName", null, null);
-    }
-
-    @Test
-    public void reportSingleCrash() {
-        // create test environment
-        final Beacon beacon = mock(Beacon.class);
-        when(beacon.getSessionNumber()).thenReturn(17);
-        final SessionImpl session = new SessionImpl(logger, beaconSender, beacon);
-
-        // report a single crash
-        final String errorName = "error name";
-        final String reason = "error reason";
-        final String stacktrace = "the stacktrace causing the error";
-        session.reportCrash(errorName, reason, stacktrace);
-
-        // verify the correct methods being called
-        verify(beaconSender, times(1)).startSession(session);
-        verify(beacon, times(1)).reportCrash(errorName, reason, stacktrace);
-    }
-
-    @Test
-    public void reportMultipleCrashes() {
-        // create test environment
-        final Beacon beacon = mock(Beacon.class);
-        when(beacon.getSessionNumber()).thenReturn(17);
-        final SessionImpl session = new SessionImpl(logger, beaconSender, beacon);
-
-        // report multiple crashes
-        final String errorName1 = "error name 1";
-        final String reason1 = "error reason 1";
-        final String stacktrace1 = "the stacktrace causing the error 1";
-        session.reportCrash(errorName1, reason1, stacktrace1);
-        final String errorName2 = "error name 2";
-        final String reason2 = "error reason 2";
-        final String stacktrace2 = "the stacktrace causing the error 2";
-        session.reportCrash(errorName2, reason2, stacktrace2);
-
-        // verify the correct methods being called
-        verify(beaconSender, times(1)).startSession(session);
-        verify(beacon, times(1)).reportCrash(errorName1, reason1, stacktrace1);
-        verify(beacon, times(1)).reportCrash(errorName2, reason2, stacktrace2);
-    }
-
-    @Test
-    public void reportSameCrash() {
-        // create test environment
-        final Beacon beacon = mock(Beacon.class);
-        when(beacon.getSessionNumber()).thenReturn(17);
-        final SessionImpl session = new SessionImpl(logger, beaconSender, beacon);
-
-        // report the same cache twice
-        final String errorName = "error name";
-        final String reason = "error reason";
-        final String stacktrace = "the stacktrace causing the error";
-        session.reportCrash(errorName, reason, stacktrace);
-        session.reportCrash(errorName, reason, stacktrace);
-
-        // verify the correct methods being called
-        verify(beaconSender, times(1)).startSession(session);
-        verify(beacon, times(2)).reportCrash(errorName, reason, stacktrace);
-    }
-
-    @Test
-    public void endSession() {
-        // create test environment
-        final Beacon beacon = mock(Beacon.class);
-        final SessionImpl session = new SessionImpl(logger, beaconSender, beacon);
-
-        // end the session
-        session.end();
-
-        verify(beaconSender, times(1)).startSession(session);
-        verify(beacon, times(1)).getCurrentTimestamp();
-        verify(beacon, times(1)).endSession(session);
-        verify(beaconSender, times(1)).finishSession(session);
-        assertThat(session.getEndTime(), not(-1L));
-    }
-
-    @Test
-    public void endSessionTwice() {
-        // create test environment
-        final Beacon beacon = mock(Beacon.class);
-        final SessionImpl session = new SessionImpl(logger, beaconSender, beacon);
-
-        // end the session twice
-        session.end();
-        session.end();
-
-        verify(beaconSender, times(1)).startSession(session);
-        verify(beacon, times(2)).getCurrentTimestamp();
-        verify(beacon, times(1)).endSession(session);
-        verify(beaconSender, times(1)).finishSession(session);
-        assertThat(session.getEndTime(), not(-1L));
-    }
-
-    @Test
-    public void endSessionWithOpenRootActions() {
-        // create test environment
-        final SessionImpl session = new SessionImpl(logger, beaconSender, beacon);
-
-        // end the session containing open (=not left) actions
-        session.enterAction("Some action 1");
-        session.enterAction("Some action 2");
-        session.end();
-
-        // mock a valid status response via the HTTPClient to be sure the beacon cache is empty
-        final HTTPClient httpClient = mock(HTTPClient.class);
-        final StatusResponse statusResponse = new StatusResponse("", 200);
-        when(httpClient.sendBeaconRequest(isA(String.class), any(byte[].class))).thenReturn(statusResponse);
-        final HTTPClientProvider clientProvider = mock(HTTPClientProvider.class);
-        when(clientProvider.createClient(any(HTTPClientConfiguration.class))).thenReturn(httpClient);
-
-        session.sendBeacon(clientProvider);
-        // verify that the actions if the action is still active, it is not in the beacon cache (thus cache is empty)
-        assertThat(session.isEmpty(), is(true));
-    }
-
-    @Test
-    public void sendBeacon() {
-        // create test environment
-        final Beacon beacon = mock(Beacon.class);
-        final SessionImpl session = new SessionImpl(logger, beaconSender, beacon);
-        final HTTPClientProvider clientProvider = mock(HTTPClientProvider.class);
-
-        session.sendBeacon(clientProvider);
-
-        // verify the proper methods being called
-        verify(beaconSender, times(1)).startSession(session);
-        verify(beacon, times(1)).send(clientProvider);
-    }
-
-    @Test
-    public void clearCapturedData() {
-        // create test environment
-        final SessionImpl session = new SessionImpl(logger, beaconSender, beacon);
-
-        // end the session containing closed actions (moved to the beacon cache)
-        final RootAction rootAction1 = session.enterAction("Some action 1");
-        rootAction1.leaveAction();
-        final RootAction rootAction2 = session.enterAction("Some action 2");
-        rootAction2.leaveAction();
-        // verify that the actions are closed, thus moved to the beacon cache (thus the cache is no longer empty)
-        assertThat(session.isEmpty(), is(false));
-
-        // clear the captured data
-        session.clearCapturedData();
-
-        // verify that the cached items are cleared and the cache is empty
-        assertThat(session.isEmpty(), is(true));
-    }
-
-    @Test
-    public void aNewlyConstructedSessionIsNotEnded() {
-
-        // given
-        SessionImpl session = new SessionImpl(logger, beaconSender, beacon);
-
-        // when, then
-        assertThat(session.isSessionEnded(), is(false));
-    }
-
-    @Test
-    public void aSessionIsEndedIfEndIsCalled() {
-
-        // given
-        SessionImpl session = new SessionImpl(logger, beaconSender, beacon);
-
-        // when end is called
-        session.end();
-
-        // then the session is ended
-        assertThat(session.isSessionEnded(), is(true));
-    }
-
-    @Test
-    public void enterActionGivesNullRootActionIfSessionIsAlreadyEnded() {
-
-        // given
-        SessionImpl session = new SessionImpl(logger, beaconSender, beacon);
-        session.end();
-
-        // when entering an action on already ended session
-        RootAction obtained = session.enterAction("Test");
-
-        // then
-        assertThat(obtained, is(notNullValue()));
-        assertThat(obtained, is(instanceOf(NullRootAction.class)));
-    }
-
-    @Test
-    public void identifyUserDoesNothingIfSessionIsEnded() {
-
-        // given
-        SessionImpl session = new SessionImpl(logger, beaconSender, beacon);
-        session.end();
-        beacon.clearData();
-
-        // when trying to identify a user on an ended session
-        session.identifyUser("Jane Doe");
-
-        // then
-        assertThat(session.isEmpty(), is(true));
-    }
-
-    @Test
-    public void reportCrashDoesNothingIfSessionIsEnded() {
-
-        // given
-        SessionImpl session = new SessionImpl(logger, beaconSender, beacon);
-        session.end();
-        beacon.clearData();
-
-        // when trying to identify a user on an ended session
-        session.reportCrash("errorName", "reason", "stacktrace");
-
-        // then
-        assertThat(session.isEmpty(), is(true));
-    }
-
-    @Test
-    public void closeSessionEndsTheSession() throws IOException {
-
-        // given
-        Closeable target = new SessionImpl(logger, beaconSender, beacon);
-        beacon.clearData();
-
-        // when
-        target.close();
-
-        // then
-        assertThat(beacon.isEmpty(), is(false));
-        verify(beaconSender, times(1)).finishSession((SessionImpl) target);
-    }
-}
+/**
+ * Copyright 2018 Dynatrace LLC
+ *
+ * Licensed under the Apache License, Version 2.0 (the "License");
+ * you may not use this file except in compliance with the License.
+ * You may obtain a copy of the License at
+ *
+ *     http://www.apache.org/licenses/LICENSE-2.0
+ *
+ * Unless required by applicable law or agreed to in writing, software
+ * distributed under the License is distributed on an "AS IS" BASIS,
+ * WITHOUT WARRANTIES OR CONDITIONS OF ANY KIND, either express or implied.
+ * See the License for the specific language governing permissions and
+ * limitations under the License.
+ */
+
+package com.dynatrace.openkit.core;
+
+import com.dynatrace.openkit.CrashReportingLevel;
+import com.dynatrace.openkit.DataCollectionLevel;
+import com.dynatrace.openkit.api.Logger;
+import com.dynatrace.openkit.api.RootAction;
+import com.dynatrace.openkit.core.caching.BeaconCacheImpl;
+import com.dynatrace.openkit.core.configuration.*;
+import com.dynatrace.openkit.protocol.Beacon;
+import com.dynatrace.openkit.protocol.HTTPClient;
+import com.dynatrace.openkit.protocol.StatusResponse;
+import com.dynatrace.openkit.providers.HTTPClientProvider;
+import com.dynatrace.openkit.providers.ThreadIDProvider;
+import com.dynatrace.openkit.providers.TimingProvider;
+
+import org.junit.Before;
+import org.junit.Test;
+
+import java.io.Closeable;
+import java.io.IOException;
+
+import static org.hamcrest.Matchers.*;
+import static org.junit.Assert.assertThat;
+import static org.mockito.Matchers.any;
+import static org.mockito.Matchers.anyString;
+import static org.mockito.Matchers.isA;
+import static org.mockito.Mockito.*;
+
+/**
+ * Tests the session implementation having some knowledge of the internals of beacon and beacon cache.
+ */
+public class SessionImplTest {
+
+    private static final String APP_ID = "appID";
+    private static final String APP_NAME = "appName";
+
+    private Logger logger;
+    private Beacon beacon;
+    private BeaconSender beaconSender;
+
+    @Before
+    public void setUp() {
+        logger = mock(Logger.class);
+        when(logger.isInfoEnabled()).thenReturn(true);
+        when(logger.isDebugEnabled()).thenReturn(true);
+        beaconSender = mock(BeaconSender.class);
+        final BeaconCacheImpl beaconCache = new BeaconCacheImpl(logger);
+        final Configuration configuration = mock(Configuration.class);
+        when(configuration.getApplicationID()).thenReturn(APP_ID);
+        when(configuration.getApplicationName()).thenReturn(APP_NAME);
+        when(configuration.getDevice()).thenReturn(new Device("", "", ""));
+        when(configuration.isCapture()).thenReturn(true);
+        when(configuration.getMaxBeaconSize()).thenReturn(30 * 1024); // 30kB=default size
+        BeaconConfiguration mockBeaconConfiguration = mock(BeaconConfiguration.class);
+        when(mockBeaconConfiguration.getMultiplicity()).thenReturn(1);
+        when(mockBeaconConfiguration.getDataCollectionLevel()).thenReturn(DataCollectionLevel.USER_BEHAVIOR);
+        when(mockBeaconConfiguration.getCrashReportingLevel()).thenReturn(CrashReportingLevel.OPT_IN_CRASHES);
+        when(mockBeaconConfiguration.isCapturingAllowed()).thenReturn(true);
+        when(configuration.getBeaconConfiguration()).thenReturn(mockBeaconConfiguration);
+        final String clientIPAddress = "127.0.0.1";
+        final ThreadIDProvider threadIDProvider = mock(ThreadIDProvider.class);
+        final TimingProvider timingProvider = mock(TimingProvider.class);
+        when(timingProvider.provideTimestampInMilliseconds()).thenReturn(System.currentTimeMillis());
+        beacon = new Beacon(logger, beaconCache, configuration, clientIPAddress, threadIDProvider, timingProvider);
+    }
+
+    @Test
+    public void constructor() {
+        // test the constructor call
+        final SessionImpl session = new SessionImpl(logger, beaconSender, beacon);
+
+        // verify default values
+        assertThat(session, notNullValue());
+        assertThat(session.getEndTime(), is(-1L));
+        assertThat(session.isEmpty(), is(true));
+    }
+
+    @Test
+    public void enterActionWithNullActionName() {
+        // create test environment
+        final SessionImpl session = new SessionImpl(logger, beaconSender, beacon);
+
+        // add/enter "null-action"
+        final RootAction rootAction = session.enterAction(null);
+
+        // we definitely got a NullRootAction instance
+        assertThat(rootAction, is(instanceOf(NullRootAction.class)));
+
+        // ensure that some log message has been written
+        verify(logger, times(1)).warning("SessionImpl [sn=0] enterAction: actionName must not be null or empty");
+    }
+
+    @Test
+    public void enterActionWithEmptyActionName() {
+        // create test environment
+        final SessionImpl session = new SessionImpl(logger, beaconSender, beacon);
+
+        // add/enter "null-action"
+        final RootAction rootAction = session.enterAction("");
+
+        // we definitely got a NullRootAction instance
+        assertThat(rootAction, is(instanceOf(NullRootAction.class)));
+
+        // ensure that some log message has been written
+        verify(logger, times(1)).warning("SessionImpl [sn=0] enterAction: actionName must not be null or empty");
+    }
+
+    @Test
+    public void enterNotClosedAction() {
+        // create test environment
+        final SessionImpl session = new SessionImpl(logger, beaconSender, beacon);
+
+        // add/enter one action
+        final RootAction rootAction = session.enterAction("Some action");
+        assertThat(rootAction, notNullValue());
+
+        // verify that (because the actions is still active) it is not in the beacon cache (thus the cache is empty)
+        assertThat(session.isEmpty(), is(true));
+    }
+
+    @Test
+    public void enterSingleAction() {
+        // create test environment
+        final SessionImpl session = new SessionImpl(logger, beaconSender, beacon);
+
+        // add/enter one action
+        final RootAction rootAction = session.enterAction("Some action");
+        rootAction.leaveAction();
+
+        // verify that the action is closed, thus moved to the beacon cache (thus the cache is no longer empty)
+        assertThat(session.isEmpty(), is(false));
+    }
+
+    @Test
+    public void enterMultipleActions() {
+        // create test environment
+        final SessionImpl session = new SessionImpl(logger, beaconSender, beacon);
+
+        // add/enter two actions
+        final RootAction rootAction1 = session.enterAction("Some action 1");
+        rootAction1.leaveAction();
+        final RootAction rootAction2 = session.enterAction("Some action 2");
+        rootAction2.leaveAction();
+
+        // verify that the actions are closed, thus moved to the beacon cache (thus the cache is no longer empty)
+        assertThat(session.isEmpty(), is(false));
+    }
+
+    @Test
+    public void enterSameAction() {
+        // create test environment
+        final SessionImpl session = new SessionImpl(logger, beaconSender, beacon);
+
+        // add/enter two actions
+        final RootAction rootAction1 = session.enterAction("Some action");
+        rootAction1.leaveAction();
+        final RootAction rootAction2 = session.enterAction("Some action");
+        rootAction2.leaveAction();
+
+        // verify that the actions are closed, thus moved to the beacon cache (thus the cache is no longer empty)
+        assertThat(session.isEmpty(), is(false));
+        // verify that multiple actions with same name are possible
+        assertThat(rootAction1, not(rootAction2));
+    }
+
+    @Test
+    public void identifyUserWithNullTagDoesNothing() {
+        // create test environment
+        final Beacon beacon = mock(Beacon.class);
+        final SessionImpl session = new SessionImpl(logger, beaconSender, beacon);
+
+        // identify a "null-user" must be possible
+        session.identifyUser(null);
+
+        // verify the correct methods being called
+        verify(logger, times(1)).warning("SessionImpl [sn=0] identifyUser: userTag must not be null or empty");
+        verify(beacon, times(1)).getSessionNumber();
+        verifyZeroInteractions(beacon);
+        verify(beacon, times(0)).identifyUser(anyString());
+    }
+
+    @Test
+    public void identifyUserWithEmptyTagDoesNothing() {
+        // create test environment
+        final Beacon beacon = mock(Beacon.class);
+        final SessionImpl session = new SessionImpl(logger, beaconSender, beacon);
+
+        // identify a "null-user" must be possible
+        session.identifyUser("");
+
+        // verify the correct methods being called
+        verify(logger, times(1)).warning("SessionImpl [sn=0] identifyUser: userTag must not be null or empty");
+        verify(beacon, times(1)).getSessionNumber();
+        verifyZeroInteractions(beacon);
+        verify(beacon, times(0)).identifyUser(anyString());
+    }
+
+    @Test
+    public void identifySingleUser() {
+        // create test environment
+        final Beacon beacon = mock(Beacon.class);
+        final SessionImpl session = new SessionImpl(logger, beaconSender, beacon);
+
+        // identify a single user
+        final String userTag = "Some user";
+        session.identifyUser(userTag);
+
+        // verify the correct methods being called
+        verify(beaconSender, times(1)).startSession(session);
+        verify(beacon, times(1)).identifyUser(userTag);
+    }
+
+    @Test
+    public void identifyMultipleUsers() {
+        // create test environment
+        final Beacon beacon = mock(Beacon.class);
+        final SessionImpl session = new SessionImpl(logger, beaconSender, beacon);
+
+        // identify multiple users
+        final String userTag1 = "Some user";
+        final String userTag2 = "Some other user";
+        final String userTag3 = "Yet another user";
+        session.identifyUser(userTag1);
+        session.identifyUser(userTag2);
+        session.identifyUser(userTag3);
+
+        // verify the correct methods being called
+        verify(beaconSender, times(1)).startSession(session);
+        verify(beacon, times(1)).identifyUser(userTag1);
+        verify(beacon, times(1)).identifyUser(userTag2);
+        verify(beacon, times(1)).identifyUser(userTag3);
+    }
+
+    @Test
+    public void identifySameUser() {
+        // create test environment
+        final Beacon beacon = mock(Beacon.class);
+        final SessionImpl session = new SessionImpl(logger, beaconSender, beacon);
+
+        // identify the same user twice
+        final String userTag = "Some user";
+        session.identifyUser(userTag);
+        session.identifyUser(userTag);
+
+        // verify the correct methods being called
+        verify(beaconSender, times(1)).startSession(session);
+        verify(beacon, times(2)).identifyUser(userTag);
+    }
+
+    @Test
+    public void reportingCrashWithNullErrorNameDoesNotReportAnything() {
+        // create test environment
+        final Beacon beacon = mock(Beacon.class);
+        final SessionImpl session = new SessionImpl(logger, beaconSender, beacon);
+
+        // report a crash, passing null values
+        session.reportCrash(null, "some reason", "some stack trace");
+
+        // verify the correct methods being called
+        verify(logger, times(1)).warning("SessionImpl [sn=0] reportCrash: errorName must not be null or empty");
+        verify(beacon, times(1)).getSessionNumber();
+        verifyZeroInteractions(beacon, beacon);
+    }
+
+    @Test
+    public void reportingCrashWithEmptyErrorNameDoesNotReportAnything() {
+        // create test environment
+        final Beacon beacon = mock(Beacon.class);
+        final SessionImpl session = new SessionImpl(logger, beaconSender, beacon);
+
+        // report a crash, passing null values
+        session.reportCrash("", "some reason", "some stack trace");
+
+        // verify the correct methods being called
+        verify(logger, times(1)).warning("SessionImpl [sn=0] reportCrash: errorName must not be null or empty");
+        verify(beacon, times(1)).getSessionNumber();
+        verifyZeroInteractions(beacon, beacon);
+    }
+
+    @Test
+    public void reportingCrashWithNullReasonAndStacktraceWorks() {
+        // create test environment
+        final Beacon beacon = mock(Beacon.class);
+        when(beacon.getSessionNumber()).thenReturn(17);
+        final SessionImpl session = new SessionImpl(logger, beaconSender, beacon);
+
+        // report a crash, passing null values
+        session.reportCrash("errorName", null, null);
+
+        // verify the correct methods being called
+        verify(beaconSender, times(1)).startSession(session);
+        verify(beacon, times(1)).reportCrash("errorName", null, null);
+    }
+
+    @Test
+    public void reportSingleCrash() {
+        // create test environment
+        final Beacon beacon = mock(Beacon.class);
+        when(beacon.getSessionNumber()).thenReturn(17);
+        final SessionImpl session = new SessionImpl(logger, beaconSender, beacon);
+
+        // report a single crash
+        final String errorName = "error name";
+        final String reason = "error reason";
+        final String stacktrace = "the stacktrace causing the error";
+        session.reportCrash(errorName, reason, stacktrace);
+
+        // verify the correct methods being called
+        verify(beaconSender, times(1)).startSession(session);
+        verify(beacon, times(1)).reportCrash(errorName, reason, stacktrace);
+    }
+
+    @Test
+    public void reportMultipleCrashes() {
+        // create test environment
+        final Beacon beacon = mock(Beacon.class);
+        when(beacon.getSessionNumber()).thenReturn(17);
+        final SessionImpl session = new SessionImpl(logger, beaconSender, beacon);
+
+        // report multiple crashes
+        final String errorName1 = "error name 1";
+        final String reason1 = "error reason 1";
+        final String stacktrace1 = "the stacktrace causing the error 1";
+        session.reportCrash(errorName1, reason1, stacktrace1);
+        final String errorName2 = "error name 2";
+        final String reason2 = "error reason 2";
+        final String stacktrace2 = "the stacktrace causing the error 2";
+        session.reportCrash(errorName2, reason2, stacktrace2);
+
+        // verify the correct methods being called
+        verify(beaconSender, times(1)).startSession(session);
+        verify(beacon, times(1)).reportCrash(errorName1, reason1, stacktrace1);
+        verify(beacon, times(1)).reportCrash(errorName2, reason2, stacktrace2);
+    }
+
+    @Test
+    public void reportSameCrash() {
+        // create test environment
+        final Beacon beacon = mock(Beacon.class);
+        when(beacon.getSessionNumber()).thenReturn(17);
+        final SessionImpl session = new SessionImpl(logger, beaconSender, beacon);
+
+        // report the same cache twice
+        final String errorName = "error name";
+        final String reason = "error reason";
+        final String stacktrace = "the stacktrace causing the error";
+        session.reportCrash(errorName, reason, stacktrace);
+        session.reportCrash(errorName, reason, stacktrace);
+
+        // verify the correct methods being called
+        verify(beaconSender, times(1)).startSession(session);
+        verify(beacon, times(2)).reportCrash(errorName, reason, stacktrace);
+    }
+
+    @Test
+    public void endSession() {
+        // create test environment
+        final Beacon beacon = mock(Beacon.class);
+        final SessionImpl session = new SessionImpl(logger, beaconSender, beacon);
+
+        // end the session
+        session.end();
+
+        verify(beaconSender, times(1)).startSession(session);
+        verify(beacon, times(1)).getCurrentTimestamp();
+        verify(beacon, times(1)).endSession(session);
+        verify(beaconSender, times(1)).finishSession(session);
+        assertThat(session.getEndTime(), not(-1L));
+    }
+
+    @Test
+    public void endSessionTwice() {
+        // create test environment
+        final Beacon beacon = mock(Beacon.class);
+        final SessionImpl session = new SessionImpl(logger, beaconSender, beacon);
+
+        // end the session twice
+        session.end();
+        session.end();
+
+        verify(beaconSender, times(1)).startSession(session);
+        verify(beacon, times(2)).getCurrentTimestamp();
+        verify(beacon, times(1)).endSession(session);
+        verify(beaconSender, times(1)).finishSession(session);
+        assertThat(session.getEndTime(), not(-1L));
+    }
+
+    @Test
+    public void endSessionWithOpenRootActions() {
+        // create test environment
+        final SessionImpl session = new SessionImpl(logger, beaconSender, beacon);
+
+        // end the session containing open (=not left) actions
+        session.enterAction("Some action 1");
+        session.enterAction("Some action 2");
+        session.end();
+
+        // mock a valid status response via the HTTPClient to be sure the beacon cache is empty
+        final HTTPClient httpClient = mock(HTTPClient.class);
+        final StatusResponse statusResponse = new StatusResponse("", 200);
+        when(httpClient.sendBeaconRequest(isA(String.class), any(byte[].class))).thenReturn(statusResponse);
+        final HTTPClientProvider clientProvider = mock(HTTPClientProvider.class);
+        when(clientProvider.createClient(any(HTTPClientConfiguration.class))).thenReturn(httpClient);
+
+        session.sendBeacon(clientProvider);
+        // verify that the actions if the action is still active, it is not in the beacon cache (thus cache is empty)
+        assertThat(session.isEmpty(), is(true));
+    }
+
+    @Test
+    public void sendBeacon() {
+        // create test environment
+        final Beacon beacon = mock(Beacon.class);
+        final SessionImpl session = new SessionImpl(logger, beaconSender, beacon);
+        final HTTPClientProvider clientProvider = mock(HTTPClientProvider.class);
+
+        session.sendBeacon(clientProvider);
+
+        // verify the proper methods being called
+        verify(beaconSender, times(1)).startSession(session);
+        verify(beacon, times(1)).send(clientProvider);
+    }
+
+    @Test
+    public void clearCapturedData() {
+        // create test environment
+        final SessionImpl session = new SessionImpl(logger, beaconSender, beacon);
+
+        // end the session containing closed actions (moved to the beacon cache)
+        final RootAction rootAction1 = session.enterAction("Some action 1");
+        rootAction1.leaveAction();
+        final RootAction rootAction2 = session.enterAction("Some action 2");
+        rootAction2.leaveAction();
+        // verify that the actions are closed, thus moved to the beacon cache (thus the cache is no longer empty)
+        assertThat(session.isEmpty(), is(false));
+
+        // clear the captured data
+        session.clearCapturedData();
+
+        // verify that the cached items are cleared and the cache is empty
+        assertThat(session.isEmpty(), is(true));
+    }
+
+    @Test
+    public void aNewlyConstructedSessionIsNotEnded() {
+
+        // given
+        SessionImpl session = new SessionImpl(logger, beaconSender, beacon);
+
+        // when, then
+        assertThat(session.isSessionEnded(), is(false));
+    }
+
+    @Test
+    public void aSessionIsEndedIfEndIsCalled() {
+
+        // given
+        SessionImpl session = new SessionImpl(logger, beaconSender,  beacon);
+
+        // when end is called
+        session.end();
+
+        // then the session is ended
+        assertThat(session.isSessionEnded(), is(true));
+    }
+
+    @Test
+    public void enterActionGivesNullRootActionIfSessionIsAlreadyEnded() {
+
+        // given
+        SessionImpl session = new SessionImpl(logger, beaconSender, beacon);
+        session.end();
+
+        // when entering an action on already ended session
+        RootAction obtained = session.enterAction("Test");
+
+        // then
+        assertThat(obtained, is(notNullValue()));
+        assertThat(obtained, is(instanceOf(NullRootAction.class)));
+    }
+
+    @Test
+    public void identifyUserDoesNothingIfSessionIsEnded() {
+
+        // given
+        SessionImpl session = new SessionImpl(logger, beaconSender, beacon);
+        session.end();
+        beacon.clearData();
+
+        // when trying to identify a user on an ended session
+        session.identifyUser("Jane Doe");
+
+        // then
+        assertThat(session.isEmpty(), is(true));
+    }
+
+    @Test
+    public void reportCrashDoesNothingIfSessionIsEnded() {
+
+        // given
+        SessionImpl session = new SessionImpl(logger, beaconSender, beacon);
+        session.end();
+        beacon.clearData();
+
+        // when trying to identify a user on an ended session
+        session.reportCrash("errorName", "reason", "stacktrace");
+
+        // then
+        assertThat(session.isEmpty(), is(true));
+    }
+
+    @Test
+    public void closeSessionEndsTheSession() throws IOException {
+
+        // given
+        Closeable target = new SessionImpl(logger, beaconSender, beacon);
+        beacon.clearData();
+
+        // when
+        target.close();
+
+        // then
+        assertThat(beacon.isEmpty(), is(false));
+        verify(beaconSender, times(1)).finishSession((SessionImpl)target);
+    }
+}